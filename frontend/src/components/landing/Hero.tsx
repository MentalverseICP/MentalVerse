<<<<<<< HEAD
import { AuthContext } from '@/App';
import { motion } from 'framer-motion';
import { ArrowUpRight, Star } from 'lucide-react';
import { useContext } from 'react';

// Simple connect button component
const SimpleConnectButton = () => {
  const { user, logout, login } = useContext(AuthContext);
=======
import { FadeInSection, MotionDiv, SlideInSection, scrollToSection } from '@/components/landing/MotionComponent'
import { Calendar } from 'lucide-react';
import { useAuth } from '../../contexts/AuthContext';
import MentalIcon from "@/images/mental_mobile.svg";

// Simple connect button component
const SimpleConnectButton = () => {
  const { isAuthenticated, login, logout } = useAuth();
>>>>>>> 4c8f0384
  
  if (isAuthenticated) {
    return (
      <motion.button
        whileHover={{ scale: 1.05 }}
        whileTap={{ scale: 0.95 }}
        onClick={logout}
        className="bg-destructive hover:bg-destructive/90 text-white px-8 py-3 rounded-2xl text-md font-semibold transition-all duration-300 flex items-center space-x-2"
      >
        <span>Disconnect</span>
        <ArrowUpRight className="w-4 h-4" />
      </motion.button>
    );
  }
  
  return (
    <motion.button
      whileHover={{ scale: 1.05 }}
      whileTap={{ scale: 0.95 }}
      onClick={login}
      className="bg-[#18E614] hover:bg-[#18E614]/90 text-white px-8 py-3 rounded-2xl text-md font-semibold transition-all duration-300 flex items-center space-x-2"
    >
      <span>Book Appointment</span>
      <ArrowUpRight className="w-5 h-5" />
    </motion.button>
  );
};

export const Hero = () => {
  return (
    <section id="home" className="relative md:min-h-screen bg-transparent">
      <div className="mx-auto px-6 pt-24 pb-12">
        {/* Main Hero Card */}
        <motion.div 
          initial={{ opacity: 0, y: 30 }}
          animate={{ opacity: 1, y: 0 }}
          transition={{ duration: 0.8 }}
          className="relative bg-card rounded-3xl shadow-2xl overflow-hidden max-w-[90rem] mx-auto min-h-[600px]"
        >
          {/* Full Background Image */}
          <div className="absolute inset-0 w-full h-full">
            <img 
              src="https://images.unsplash.com/photo-1544027993-37dbfe43562a?ixlib=rb-4.0.3&ixid=M3wxMjA3fDB8MHxwaG90by1wYWdlfHx8fGVufDB8fHx8fA%3D%3D&auto=format&fit=crop&w=2070&q=80" 
              alt="Mental wellness and meditation" 
              className="w-full h-full object-cover"
            />
            {/* Gradient overlay for better text readability */}
            <div className="absolute inset-0 bg-gradient-to-r from-black/70 via-black/50 to-black/30"></div>
          </div>

          {/* Main Content */}
          <div className="relative z-10 p-8 lg:p-12 w-full lg:w-3/5 xl:w-1/2 flex flex-col justify-center min-h-[600px]">
            {/* Badge */}
            <motion.div 
              initial={{ opacity: 0, y: 20 }}
              animate={{ opacity: 1, y: 0 }}
              transition={{ delay: 0.2 }}
              className="w-fit flex items-center space-x-2 bg-[#18E614]/10 border border-[#18E614]/30 text-[#3aa03f] px-4 py-2 rounded-full text-sm font-medium mb-8 backdrop-blur-sm"
            >
              <Star className="w-4 h-4 fill-current" />
              <span>24K Happy Customers</span>
            </motion.div>

            {/* Main Heading */}
            <motion.h1 
              initial={{ opacity: 0, y: 20 }}
              animate={{ opacity: 1, y: 0 }}
              transition={{ delay: 0.3 }}
              className="text-4xl lg:text-5xl xl:text-6xl font-bold text-white mb-6 leading-tight"
            >
              Revitalize Your Thoughts & Enrich Your Soul Each Day
            </motion.h1>

            {/* Description */}
            <motion.p 
              initial={{ opacity: 0, y: 20 }}
              animate={{ opacity: 1, y: 0 }}
              transition={{ delay: 0.4 }}
              className="text-white/80 text-lg mb-8 leading-relaxed max-w-lg"
            >
              Our mission is to drive progress and enhance the lives of our customers by delivering superior products and services that exceed expectations.
            </motion.p>

            {/* CTA Button */}
            <motion.div
              initial={{ opacity: 0, y: 20 }}
              animate={{ opacity: 1, y: 0 }}
              transition={{ delay: 0.5 }}
            >
              <SimpleConnectButton />
            </motion.div>
          </div>
        </motion.div>
      </div>
    </section>
  );
};<|MERGE_RESOLUTION|>--- conflicted
+++ resolved
@@ -1,22 +1,14 @@
-<<<<<<< HEAD
 import { AuthContext } from '@/App';
 import { motion } from 'framer-motion';
 import { ArrowUpRight, Star } from 'lucide-react';
 import { useContext } from 'react';
-
-// Simple connect button component
-const SimpleConnectButton = () => {
-  const { user, logout, login } = useContext(AuthContext);
-=======
-import { FadeInSection, MotionDiv, SlideInSection, scrollToSection } from '@/components/landing/MotionComponent'
-import { Calendar } from 'lucide-react';
 import { useAuth } from '../../contexts/AuthContext';
-import MentalIcon from "@/images/mental_mobile.svg";
+        
 
 // Simple connect button component
 const SimpleConnectButton = () => {
   const { isAuthenticated, login, logout } = useAuth();
->>>>>>> 4c8f0384
+
   
   if (isAuthenticated) {
     return (
