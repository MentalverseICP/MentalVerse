<<<<<<< HEAD
import { Menu, X, ChevronDown } from "lucide-react";
import { useEffect, useState } from "react";
import { scrollToSection } from "./MotionComponent";
import { useContext } from 'react';
import { AuthContext } from '../../App';
import { ThemeToggle } from '../shared/theme-toggle';
import { motion } from 'framer-motion';
import MentalIcon from "@/images/mental_mobile.svg";

=======
import { Menu, X } from "lucide-react";
import { useEffect, useState } from "react";
import { scrollToSection } from "./MotionComponent";
import { useAuth } from "../../contexts/AuthContext";
import MentalIcon from "@/images/mental_mobile.svg";

interface HeaderProps {
  onWalletDisconnect?: () => void;
}

// Simple connect button component
>>>>>>> 4c8f0384
const SimpleConnectButton = () => {
  const { isAuthenticated, login, logout } = useAuth();

  if (isAuthenticated) {
    return (
      <motion.button
        whileHover={{ scale: 1.05 }}
        whileTap={{ scale: 0.95 }}
        onClick={logout}
        className="bg-destructive hover:bg-destructive/90 text-white px-6 py-2 rounded-lg transition-all duration-300 font-medium"
      >
        Disconnect
      </motion.button>
    );
  }

  return (
    <motion.button
      whileHover={{ scale: 1.05 }}
      whileTap={{ scale: 0.95 }}
      onClick={login}
      className="bg-[#18E614] hover:bg-[#18E614]/90 text-white px-6 py-2 rounded-lg transition-all duration-300 font-medium"
    >
      Connect Wallet
    </motion.button>
  );
};

<<<<<<< HEAD
export const Header: React.FC<{ onWalletDisconnect?: () => void }> = () => {
  const [isMenuOpen, setIsMenuOpen] = useState(false);
  const [isScrolled, setIsScrolled] = useState(false);

  const navigationItems = [
    { label: 'Home', id: 'home' },
    { label: 'Services', id: 'services' },
    { label: 'Testimonials', id: 'testimonials' },
    { label: 'Health Guidance', id: 'health-guidance' },
    { label: 'Book Appointment', id: 'appointment' }
=======
export const Header: React.FC<HeaderProps> = ({ onWalletDisconnect }) => {
  const [isMenuOpen, setIsMenuOpen] = useState(false);
  const [isScrolled, setIsScrolled] = useState(false);

  const ids = [
    { label: "About", id: "about" },
    { label: "Technology", id: "technology" },
    { label: "Testimonials", id: "testimonials" },
    { label: "Contact", id: "contact" },
>>>>>>> 4c8f0384
  ];

  useEffect(() => {
    const handleScroll = () => {
      setIsScrolled(window.scrollY > 50);
    };
    window.addEventListener("scroll", handleScroll);
    return () => window.removeEventListener("scroll", handleScroll);
  }, []);

  return (
<<<<<<< HEAD
    <motion.header 
      initial={{ y: -100 }}
      animate={{ y: 0 }}
      className={`fixed w-full z-50 transition-all duration-500 ${
        isScrolled 
          ? 'bg-background/90 backdrop-blur-lg border-b border-border shadow-lg' 
          : 'bg-background/95'
      }`}
    >
      <div className="container mx-auto px-6 py-4">
        <div className="flex items-center justify-between">
          {/* Logo */}
          <motion.div 
            className="flex items-center space-x-3"
            whileHover={{ scale: 1.05 }}
          >
            <div className="w-15 h-15 flex items-center justify-center">
              <img src={MentalIcon} alt="MentalVerse" className="w-12 h-12" />
            </div>
            <span className="text-foreground text-xl font-bold">MentalVerse</span>
          </motion.div>
          
          {/* Desktop Navigation */}
=======
    <header
      className={`fixed w-full z-50 transition-all duration-500 ${
        isScrolled
          ? "bg-black/95 backdrop-blur-lg border-b border-green-500/30"
          : ""
      }`}
    >
      <div className="container mx-auto px-4 py-4">
        <div className="flex items-center justify-between">
          <div className="flex items-center space-x-2">
            <img src={MentalIcon} alt="MentalVerse Logo" />
            <span className="text-white text-xl font-bold">MentalVerse</span>
          </div>

>>>>>>> 4c8f0384
          <nav className="hidden lg:flex items-center space-x-8">
            {navigationItems.map((item) => (
              <motion.button
                key={item.id}
                whileHover={{ y: -2 }}
                className="text-muted-foreground hover:text-foreground transition-colors duration-300 relative group flex items-center space-x-1"
                onClick={() => scrollToSection(item.id)}
                type="button"
              >
                <span>{item.label}</span>
                <ChevronDown className="w-3 h-3 opacity-50 group-hover:opacity-100 transition-opacity" />
                <span className="absolute bottom-0 left-0 w-0 h-0.5 bg-primary transition-all duration-300 group-hover:w-full"></span>
              </motion.button>
            ))}
          </nav>
<<<<<<< HEAD
          
          {/* Desktop Actions */}
=======

>>>>>>> 4c8f0384
          <div className="hidden lg:flex items-center space-x-4">
            <ThemeToggle />
            <SimpleConnectButton />
          </div>
<<<<<<< HEAD
          
          {/* Mobile Menu Button */}
          <motion.button 
            type='button'
            className="lg:hidden text-foreground"
=======

          <button
            type="button"
            className="lg:hidden text-white"
>>>>>>> 4c8f0384
            onClick={() => setIsMenuOpen(!isMenuOpen)}
            whileTap={{ scale: 0.95 }}
          >
            {isMenuOpen ? <X size={24} /> : <Menu size={24} />}
          </motion.button>
        </div>
<<<<<<< HEAD
        
        {/* Mobile Menu */}
=======

>>>>>>> 4c8f0384
        {isMenuOpen && (
          <motion.div 
            initial={{ opacity: 0, y: -20 }}
            animate={{ opacity: 1, y: 0 }}
            exit={{ opacity: 0, y: -20 }}
            className="lg:hidden mt-4 pb-4"
          >
            <nav className="flex flex-col space-y-4 p-4">
              {navigationItems.map((item) => (
                <motion.button
                  key={item.id}
<<<<<<< HEAD
                  whileHover={{ x: 5 }}
                  className="text-muted-foreground hover:text-foreground text-left transition-colors flex items-center justify-between"
                  onClick={() => { scrollToSection(item.id); setIsMenuOpen(false); }}
=======
                  className="text-gray-300 hover:text-green-500 text-left transition-colors"
                  onClick={() => {
                    scrollToSection(item.id);
                    setIsMenuOpen(false);
                  }}
>>>>>>> 4c8f0384
                  type="button"
                >
                  <span>{item.label}</span>
                  <ChevronDown className="w-4 h-4" />
                </motion.button>
              ))}
              <div className="pt-4 border-t border-border flex flex-col space-y-4">
                <div className="flex justify-center">
                  <ThemeToggle />
                </div>
                <div className="flex justify-center">
                  <SimpleConnectButton />
                </div>
              </div>
            </nav>
          </motion.div>
        )}
      </div>
    </motion.header>
  );
};<|MERGE_RESOLUTION|>--- conflicted
+++ resolved
@@ -1,4 +1,3 @@
-<<<<<<< HEAD
 import { Menu, X, ChevronDown } from "lucide-react";
 import { useEffect, useState } from "react";
 import { scrollToSection } from "./MotionComponent";
@@ -7,20 +6,8 @@
 import { ThemeToggle } from '../shared/theme-toggle';
 import { motion } from 'framer-motion';
 import MentalIcon from "@/images/mental_mobile.svg";
+import { useAuth } from "../../contexts/AuthContext";
 
-=======
-import { Menu, X } from "lucide-react";
-import { useEffect, useState } from "react";
-import { scrollToSection } from "./MotionComponent";
-import { useAuth } from "../../contexts/AuthContext";
-import MentalIcon from "@/images/mental_mobile.svg";
-
-interface HeaderProps {
-  onWalletDisconnect?: () => void;
-}
-
-// Simple connect button component
->>>>>>> 4c8f0384
 const SimpleConnectButton = () => {
   const { isAuthenticated, login, logout } = useAuth();
 
@@ -49,7 +36,6 @@
   );
 };
 
-<<<<<<< HEAD
 export const Header: React.FC<{ onWalletDisconnect?: () => void }> = () => {
   const [isMenuOpen, setIsMenuOpen] = useState(false);
   const [isScrolled, setIsScrolled] = useState(false);
@@ -60,17 +46,7 @@
     { label: 'Testimonials', id: 'testimonials' },
     { label: 'Health Guidance', id: 'health-guidance' },
     { label: 'Book Appointment', id: 'appointment' }
-=======
-export const Header: React.FC<HeaderProps> = ({ onWalletDisconnect }) => {
-  const [isMenuOpen, setIsMenuOpen] = useState(false);
-  const [isScrolled, setIsScrolled] = useState(false);
 
-  const ids = [
-    { label: "About", id: "about" },
-    { label: "Technology", id: "technology" },
-    { label: "Testimonials", id: "testimonials" },
-    { label: "Contact", id: "contact" },
->>>>>>> 4c8f0384
   ];
 
   useEffect(() => {
@@ -82,7 +58,6 @@
   }, []);
 
   return (
-<<<<<<< HEAD
     <motion.header 
       initial={{ y: -100 }}
       animate={{ y: 0 }}
@@ -106,22 +81,7 @@
           </motion.div>
           
           {/* Desktop Navigation */}
-=======
-    <header
-      className={`fixed w-full z-50 transition-all duration-500 ${
-        isScrolled
-          ? "bg-black/95 backdrop-blur-lg border-b border-green-500/30"
-          : ""
-      }`}
-    >
-      <div className="container mx-auto px-4 py-4">
-        <div className="flex items-center justify-between">
-          <div className="flex items-center space-x-2">
-            <img src={MentalIcon} alt="MentalVerse Logo" />
-            <span className="text-white text-xl font-bold">MentalVerse</span>
-          </div>
 
->>>>>>> 4c8f0384
           <nav className="hidden lg:flex items-center space-x-8">
             {navigationItems.map((item) => (
               <motion.button
@@ -137,40 +97,28 @@
               </motion.button>
             ))}
           </nav>
-<<<<<<< HEAD
           
           {/* Desktop Actions */}
-=======
 
->>>>>>> 4c8f0384
           <div className="hidden lg:flex items-center space-x-4">
             <ThemeToggle />
             <SimpleConnectButton />
           </div>
-<<<<<<< HEAD
-          
+
           {/* Mobile Menu Button */}
           <motion.button 
             type='button'
             className="lg:hidden text-foreground"
-=======
 
-          <button
-            type="button"
-            className="lg:hidden text-white"
->>>>>>> 4c8f0384
             onClick={() => setIsMenuOpen(!isMenuOpen)}
             whileTap={{ scale: 0.95 }}
           >
             {isMenuOpen ? <X size={24} /> : <Menu size={24} />}
           </motion.button>
         </div>
-<<<<<<< HEAD
         
         {/* Mobile Menu */}
-=======
 
->>>>>>> 4c8f0384
         {isMenuOpen && (
           <motion.div 
             initial={{ opacity: 0, y: -20 }}
@@ -182,17 +130,10 @@
               {navigationItems.map((item) => (
                 <motion.button
                   key={item.id}
-<<<<<<< HEAD
                   whileHover={{ x: 5 }}
                   className="text-muted-foreground hover:text-foreground text-left transition-colors flex items-center justify-between"
                   onClick={() => { scrollToSection(item.id); setIsMenuOpen(false); }}
-=======
-                  className="text-gray-300 hover:text-green-500 text-left transition-colors"
-                  onClick={() => {
-                    scrollToSection(item.id);
-                    setIsMenuOpen(false);
-                  }}
->>>>>>> 4c8f0384
+
                   type="button"
                 >
                   <span>{item.label}</span>
