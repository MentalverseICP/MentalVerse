--- conflicted
+++ resolved
@@ -36,17 +36,10 @@
   // Calculate statistics for filtered data
   const getStats = () => {
     const stats = {
-<<<<<<< HEAD
-      recovery: 0,
-      neutral: 0,
-      affected: 0,
-      safe: 0,
-=======
       wellness: 0,
       support: 0,
       crisis: 0,
       therapy: 0
->>>>>>> ab77e082
     };
 
     filteredData.forEach((point) => {
@@ -126,41 +119,6 @@
       {/* Sidebar for Info and Buttons */}
       <ul className="w-fit p-4 max-sm:p-3 max-[400px]:p-2 space-y-2 max-sm:space-y-1 text-sm grid items-center max-lg:pr-16 max-md:pr-10 max-sm:pr-0 max-sm:flex max-sm:flex-wrap max-sm:justify-between max-sm:gap-3 max-[400px]:gap-2">
         <li className="flex flex-col justify-between max-sm:min-w-[120px] max-[400px]:min-w-[100px]">
-<<<<<<< HEAD
-          <span className="font-bold uppercase text-sm max-sm:text-xs max-[400px]:text-[10px]">
-            Recovery Zones
-          </span>
-          <span className="text-green-600 font-semibold max-sm:text-sm max-[400px]:text-xs">
-            {stats.recovery}
-          </span>
-          <span className="rounded-md h-1 w-20 max-sm:w-16 max-[400px]:w-12 max-sm:h-0.5 bg-green-600" />
-        </li>
-        <li className="flex flex-col justify-between max-sm:min-w-[120px] max-[400px]:min-w-[100px]">
-          <span className="font-bold uppercase text-sm max-sm:text-xs max-[400px]:text-[10px]">
-            Neutral Zones
-          </span>
-          <span className="text-yellow-600 font-semibold max-sm:text-sm max-[400px]:text-xs">
-            {stats.neutral}
-          </span>
-          <span className="rounded-md h-1 w-20 max-sm:w-16 max-[400px]:w-12 max-sm:h-0.5 bg-yellow-600" />
-        </li>
-        <li className="flex flex-col justify-between max-sm:min-w-[120px] max-[400px]:min-w-[100px]">
-          <span className="font-bold uppercase text-sm max-sm:text-xs max-[400px]:text-[10px]">
-            Affected Zones
-          </span>
-          <span className="text-[#ff0000] font-semibold max-sm:text-sm max-[400px]:text-xs">
-            {stats.affected}
-          </span>
-          <span className="rounded-md h-1 w-20 max-sm:w-16 max-[400px]:w-12 max-sm:h-0.5 bg-[#ff0000]" />
-        </li>
-        <li className="flex flex-col justify-between max-sm:min-w-[120px] max-[400px]:min-w-[100px]">
-          <span className="font-bold uppercase text-sm max-sm:text-xs max-[400px]:text-[10px]">
-            Safe Zones
-          </span>
-          <span className="text-blue-600 font-semibold max-sm:text-sm max-[400px]:text-xs">
-            {stats.safe}
-          </span>
-=======
           <span className="font-bold uppercase text-sm max-sm:text-xs max-[400px]:text-[10px]">Wellness Centers</span>
           <span className="text-green-600 font-semibold max-sm:text-sm max-[400px]:text-xs">{stats.wellness}</span>
           <span className="rounded-md h-1 w-20 max-sm:w-16 max-[400px]:w-12 max-sm:h-0.5 bg-green-600" />
@@ -178,7 +136,6 @@
         <li className="flex flex-col justify-between max-sm:min-w-[120px] max-[400px]:min-w-[100px]">
           <span className="font-bold uppercase text-sm max-sm:text-xs max-[400px]:text-[10px]">Therapy Clinics</span>
           <span className="text-blue-600 font-semibold max-sm:text-sm max-[400px]:text-xs">{stats.therapy}</span>
->>>>>>> ab77e082
           <span className="rounded-md h-1 w-20 max-sm:w-16 max-[400px]:w-12 max-sm:h-0.5 bg-blue-600" />
         </li>
       </ul>
