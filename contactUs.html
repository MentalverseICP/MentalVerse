<!DOCTYPE html>
<html lang="en">
<head>
     <meta charset="UTF-8">
     <meta name="viewport" content="width=device-width, initial-scale=1.0">
     <link rel="shortcut icon" href="images/Logo mark with letter mark.png" type="image/x-icon">
     <!-- Font -->
     <link rel="stylesheet" href="https://fonts.googleapis.com/css2?family=Material+Symbols+Outlined:opsz,wght,FILL,GRAD@20..48,100..700,0..1,-50..200" />
     <!-- Bootstrap CSS -->
<<<<<<< HEAD
     <link href="https://cdn.jsdelivr.net/npm/bootstrap@5.3.3/dist/css/bootstrap.min.css" rel="stylesheet" integrity="sha384-QWTKZyjpPEjISv5WaRU9OFeRpok6YctnYmDr5pNlyT2bRjXh0JMhjY6hW+ALEwIH" crossorigin="anonymous">
     <link rel="stylesheet" href="./css/style.css">
=======
     <link href="https://cdn.jsdelivr.net/npm/bootstrap@5.3.3/dist/css/bootstrap.min.css" rel="stylesheet" integrity="sha384-QWTKZyjpPEjISv5WaRU9OFeRpok6YctnYmDr5pNlyT2bRjXh0JMhjY6hW+ALEwIH" crossorigin="anonymous"> 
 

     <link href="../both/fontawesome-free-6.4.2-web/css/all.css" rel="stylesheet">
     <link rel="stylesheet" href="style.css">
>>>>>>> 6f4b78e2
     <link rel="stylesheet" href="all.css">
     <title>MentalVerse | Contact Us</title>
</head>
<body>
    
     <!-- ----------- How It Works -------------- -->
     <section class="container">
          <div class="grid grid-cols-2 md-grid-cols-1 align-items-center">
               <div class="col d-flex flex-column gap-3 p-5">
                    <h6 class="title">HOW IT WORKS</h6>
                    <h1 class="head w-75     ">We’d Love to Hear From You</h1>
                    <p class="story">Vulputate bibendum erat morbi interdum diam sit. Eu sit dolor vel sodales sed nibh ut. Ac fringilla fames eget a aliquet. Gravida placerat viverra purus sed ac ultricies sem nulla.</p>
                    <div class="d-flex flex-column">
                         <!-- Phone Number -->
                         <div class="row align-items-center">
                              <div class="col-1">
                                   <div class="icon"><i class="fa fa-phone" aria-hidden="true"></i></div>
                              </div>
                              <div class="col-8 d-flex flex-column text-left">
                                   <h2>Phone Number</h2>
                                   <h6>+987 654 3210</h6>
                              </div>
                         </div>
                         <hr>
                         <!-- Business Hours -->
                         <div class="row align-items-center">
                              <div class="col-1">
                                   <div class="icon"><i class="fa fa-clock" aria-hidden="true"></i></div>
                              </div>
                              <div class="col-8 d-flex flex-column text-left">
                                   <h2>Business Hours</h2>
                                   <h6>Mon-Fri, 07.00-16.00</h6>
                              </div>
                         </div>
                         <hr>
                         <!-- Address -->
                         <div class="row align-items-center">
                              <div class="col-1">
                                   <div class="icon"><i class="fa fa-location-dot"></i> </div>
                              </div>
                              <div class="col-8 d-flex flex-column text-left">
                                   <h2>Address</h2>
                                   <h6>7676 Arden Avenue, Ginashire</h6>
                              </div>
                         </div>
                    </div>
               </div>
               <form class="col py-5" action="" method="">
                    <div class="mx-4 mb-4">
                         <label for="exampleFormControlInput1" class="form-label">Your Name</label>
                         <input type="text" class="form-control" id="exampleFormControlInput1" placeholder="Enter your name">
                    </div>
                    <div class="mx-4 mb-4">
                         <label for="exampleFormControlInput2" class="form-label">Your Email</label>
                         <input type="email" class="form-control" id="exampleFormControlInput2" placeholder="Enter your email">
                    </div>
                    <div class="mx-4 mb-4">
                         <label for="exampleFormControlTextarea1" class="form-label">Your Message</label>
                         <textarea class="form-control" id="exampleFormControlTextarea1" rows="3"></textarea>
                    </div>
                    <div class="mx-4 mb-4">
                         <button type="submit" class="send">SEND MESSAGE</button>
                    </div>
               </form>
          </div>
     </section>

     <!-- ----------- Statistic -------------- -->
     <section class="statistics">
          <div class=" container grid grid-cols-2 md-grid-cols-1 align-items-center">
               <div><img src="./images/Image-4.png" alt=""></div>
               <div class="col d-flex flex-column gap-3 p-5">
                    <h6 class="title">Statistic</h6>
                    <h1 class="head w-75">Mental Health by the Numbers</h1>
                    <p class="story">Vulputate bibendum erat morbi interdum diam sit. Eu sit dolor vel sodales sed nibh ut. Ac fringilla fames eget a aliquet. Gravida placerat viverra purus sed ac ultricies sem nulla.</p>
                    <div class="grid grid-cols-2 gap-4">
                         <div class="d-flex justify-content-center align-items-center flex-column">
                              <div class="num">500+</div>
                              <div class="numText w-50">SATISFIED CLIENTS</div>
                         </div>
                         <div class="d-flex justify-content-center align-items-center flex-column">
                              <div class="num">1,200+</div>
                              <div class="numText w-50">POSITIVE REVIEWS</div>
                         </div>
                         <div class="d-flex justify-content-center align-items-center flex-column">
                              <div class="num">200+</div>
                              <div class="numText w-50">WORKSHOPS HELD</div>
                         </div>
                         <div class="d-flex justify-content-center align-items-center flex-column">
                              <div class="num">1,800+</div>
                              <div class="numText w-50">THERAPY SESSIONS</div>
                         </div>
                    </div>
               </div>
          </div>
     </section>

     <!-- ----------- faq -------------- -->
     <section class="faqs">
         <div class="container">
               <div class="grid  grid-cols-2 md-grid-cols-1  align-items-center">
                    <div class="col d-flex flex-column gap-3 p-5">
                         <h6 class="title">FAQ</h6>
                         <h1 class="head">Your Questions Answered</h1>
                         <div class="accordion accordion-flush" id="accordionFlushExample">
                              <div class="accordion-item">
                                   <h2 class="accordion-header">
                                        <button class="accordion-button collapsed" type="button" data-bs-toggle="collapse" data-bs-target="#flush-collapseOne" aria-expanded="false" aria-controls="flush-collapseOne">
                                             How can I schedule an appointment?
                                        </button>
                                   </h2>
                                   <div id="flush-collapseOne" class="accordion-collapse collapse" data-bs-parent="#accordionFlushExample">
                                   <div class="accordion-body">Placeholder content for this accordion, which is intended to demonstrate the <code>.accordion-flush</code> class. This is the first item's accordion body.</div>
                                   </div>
                              </div>
                              <div class="accordion-item">
                                   <h2 class="accordion-header">
                                        <button class="accordion-button collapsed" type="button" data-bs-toggle="collapse" data-bs-target="#flush-collapseTwo" aria-expanded="false" aria-controls="flush-collapseTwo">
                                             Do you accept insurance?
                                        </button>
                                   </h2>
                                   <div id="flush-collapseTwo" class="accordion-collapse collapse" data-bs-parent="#accordionFlushExample">
                                   <div class="accordion-body">Placeholder content for this accordion, which is intended to demonstrate the <code>.accordion-flush</code> class. This is the second item's accordion body. Let's imagine this being filled with some actual content.</div>
                                   </div>
                              </div>
                              <div class="accordion-item">
                                   <h2 class="accordion-header">
                                   <button class="accordion-button collapsed" type="button" data-bs-toggle="collapse" data-bs-target="#flush-collapseThree" aria-expanded="false" aria-controls="flush-collapseThree">
                                        What types of payment do you accept?
                                   </button>
                                   </h2>
                                   <div id="flush-collapseThree" class="accordion-collapse collapse" data-bs-parent="#accordionFlushExample">
                                   <div class="accordion-body">Placeholder content for this accordion, which is intended to demonstrate the <code>.accordion-flush</code> class. This is the third item's accordion body. Nothing more exciting happening here in terms of content, but just filling up the space to make it look, at least at first glance, a bit more representative of how this would look in a real-world application.</div>
                                   </div>
                              </div>
                              <div class="accordion-item">
                                   <h2 class="accordion-header">
                                   <button class="accordion-button collapsed" type="button" data-bs-toggle="collapse" data-bs-target="#flush-collapseFour" aria-expanded="false" aria-controls="flush-collapseFour">
                                        Are your services confidential?
                                   </button>
                                   </h2>
                                   <div id="flush-collapseFour" class="accordion-collapse collapse" data-bs-parent="#accordionFlushExample">
                                   <div class="accordion-body">Placeholder content for this accordion, which is intended to demonstrate the <code>.accordion-flush</code> class. This is the third item's accordion body. Nothing more exciting happening here in terms of content, but just filling up the space to make it look, at least at first glance, a bit more representative of how this would look in a real-world application.</div>
                                   </div>
                              </div>
                         </div>
                    </div>
                    <div><img src="images/Image-9.png" alt=""></div>
               </div>
         </div>
     </section>
     

     <!-- BootStrap Js -->
     <script src="https://cdn.jsdelivr.net/npm/@popperjs/core@2.11.8/dist/umd/popper.min.js" integrity="sha384-I7E8VVD/ismYTF4hNIPjVp/Zjvgyol6VFvRkX/vR+Vc4jQkC+hVqc2pM8ODewa9r" crossorigin="anonymous"></script>
     <script src="https://cdn.jsdelivr.net/npm/bootstrap@5.3.3/dist/js/bootstrap.min.js" integrity="sha384-0pUGZvbkm6XF6gxjEnlmuGrJXVbNuzT9qBBavbLwCsOGabYfZo0T0to5eqruptLy" crossorigin="anonymous"></script>
</body>
</html><|MERGE_RESOLUTION|>--- conflicted
+++ resolved
@@ -7,16 +7,8 @@
      <!-- Font -->
      <link rel="stylesheet" href="https://fonts.googleapis.com/css2?family=Material+Symbols+Outlined:opsz,wght,FILL,GRAD@20..48,100..700,0..1,-50..200" />
      <!-- Bootstrap CSS -->
-<<<<<<< HEAD
      <link href="https://cdn.jsdelivr.net/npm/bootstrap@5.3.3/dist/css/bootstrap.min.css" rel="stylesheet" integrity="sha384-QWTKZyjpPEjISv5WaRU9OFeRpok6YctnYmDr5pNlyT2bRjXh0JMhjY6hW+ALEwIH" crossorigin="anonymous">
-     <link rel="stylesheet" href="./css/style.css">
-=======
-     <link href="https://cdn.jsdelivr.net/npm/bootstrap@5.3.3/dist/css/bootstrap.min.css" rel="stylesheet" integrity="sha384-QWTKZyjpPEjISv5WaRU9OFeRpok6YctnYmDr5pNlyT2bRjXh0JMhjY6hW+ALEwIH" crossorigin="anonymous"> 
- 
-
-     <link href="../both/fontawesome-free-6.4.2-web/css/all.css" rel="stylesheet">
-     <link rel="stylesheet" href="style.css">
->>>>>>> 6f4b78e2
+     <link rel="stylesheet" href="/css/style.css">
      <link rel="stylesheet" href="all.css">
      <title>MentalVerse | Contact Us</title>
 </head>
