<!DOCTYPE html>
<html lang="en">

<head>
  <meta charset="UTF-8">
  <meta name="viewport" content="width=device-width, initial-scale=1.0">
  <link rel="stylesheet" href="css/style.css">
  <link rel="stylesheet" href="css/about.css">
  <link rel="shortcut icon" href="images/Logo mark with letter mark.png" type="image/x-icon">

  <link rel="stylesheet"
    href="https://fonts.googleapis.com/css2?family=Material+Symbols+Outlined:opsz,wght,FILL,GRAD@20..48,100..700,0..1,-50..200" />

  <title>MentalVerse | About</title>
</head>

<body>

  <div class="headerImage">
    <nav class="nav-container">
      <div class="logo">
        <img src="images/Asset 1-1.png" alt="">
      </div>
      <div class="nav-cover" id="nav-menu">
        <ul class="nav-menu">
<<<<<<< HEAD
          <li class="nav-item"><a href="index.php" class="nav-link active">HOME</a></li>
          <li class="nav-item"><a href="about.php" class="nav-link">ABOUT US</a></li>
          <li class="nav-item dropdown">
            <a href="#" class="nav-link select">
              <p class="selected">SERVICES <span class="material-symbols-outlined caret">play_for_work</span></p>
            </a>
            <ul class="dropdown_menu">
              <li><a href="services.php" class="drop-link">SERVICES</a></li>
              <li><a href="servicesDetails.php" class="drop-link">SERVICES DETAILS</a></li>
            </ul>
          </li>
          <li class="nav-item dropdown">
            <a href="#" class="nav-link select">
              <p class="selected">PAGE <span class="material-symbols-outlined caret">play_for_work</span></p>
            </a>
            <ul class="dropdown_menu">
              <li><a href="career.php" class="drop-link">CAREER</a></li>
              <li><a href="careerDetails.php" class="drop-link">CAREER DETAILS</a></li>
              <li><a href="pricing.php" class="drop-link">PRICING</a></li>
              <li><a href="helpCenter.php" class="drop-link">HELP CENTER</a></li>
            </ul>
          </li>
          <li class="nav-item"><a href="contactUs.php" class="nav-link">CONTACT US</a></li>
        </ul>
        <div class="icons">
          <a href="login.php" class="icon material-symbols-outlined"><span class="">login</span></a>
          <a href="register.php" class="icon material-symbols-outlined"><span class="">group_add</span></a>
          <span class="icon material-symbols-outlined"
            style="font-variation-settings: 'FILL' 0, 'wght' 400, 'GRAD' -25, 'opsz' 24" id="menu_open">menu_open</span>
=======
          <li class="nav-item"><a href="#" class="nav-link">HOME</a></li>
          <li class="nav-item"><a href="#" class="nav-link active">ABOUT US</a></li>
          <li class="nav-item dropdown">
            <span class="nav-link select">
              <p class="selected">SERVICES <span class="material-symbols-outlined caret">play_for_work</span></p>
            </span>
            <ul class="dropdown_menu">
              <li><a href="#" class="drop-link">SERVICES</a></li>
              <li><a href="#" class="drop-link">SERVICES DETAILS</a></li>
            </ul>
          </li>
          <li class="nav-item dropdown">
            <span class="nav-link select">
              <p class="selected">PAGE <span class="material-symbols-outlined caret">play_for_work</span></p>
            </span>
            <ul class="dropdown_menu">
              <li><a href="#" class="drop-link">CAREER</a></li>
              <li><a href="#" class="drop-link">CAREER DETAILS</a></li>
              <li><a href="#" class="drop-link">PRICING</a></li>
              <li><a href="#" class="drop-link">HELP CENTER</a></li>
            </ul>
          </li>
          <li class="nav-item"><a href="#" class="nav-link">CONTACT US</a></li>
        </ul>
        <div class="icons">
          <span class="icon material-symbols-outlined">login</span>
          <span class="icon material-symbols-outlined">group_add</span>      
          <span  class="icon material-symbols-outlined" style="font-variation-settings: 'FILL' 0, 'wght' 400, 'GRAD' -25, 'opsz' 24" id="menu_open">menu_open</span>
>>>>>>> 85b18998
        </div>

      </div>
    </nav>

    <section class="container header">

      <h2>About Us</h2>
      <p>Odio cras proin proin sit quis fringilla aliquet. Consectetur elementum viverra egestas egestas nulla
        ullamcorper varius quam.</p>

    </section>
  </div>

  <section class="container about mission">
    <div class="top">
      <div class="about_left">
        <div class="title">
          <div class="topic">
            <span class="icon material-symbols-outlined sunny"
              style="font-variation-settings: 'FILL' 1, 'wght' 100, 'GRAD' 0, 'opsz' 24;">sunny</span>
            <p>ABOUT US</p>
          </div>
          <h2>Transforming Lives <br>Through Care</h2>
        </div>
        <div class="welcome">
          <img src="images/Image-2.png.png" alt="">
          <div class="message">
            <h3>Welcome Message from Our CEO</h3>
            <p>Vulputate bibendum erat morbi interdum diam sit. Eu sit dolorvel sodales sed nibh ut. Ac fringilla fames
              eget a aliquet.Gravida placerat viverra purus sed ac ultricies sem nulla.</p>
            <div class="post">
              <h4>Joseph Doolenan</h4>
              <p>CEO, Zenlift</p>
            </div>
          </div>
        </div>
      </div>
      <div class="about_right">
        <div class="mission">
          <h3>Our Mission</h3>
        </div>
        <div class="cardContainer">
          <div class="card">
            <div class="title">
              <span class="icon material-symbols-outlined sunny"
                style="font-variation-settings: 'FILL' 1, 'wght' 100, 'GRAD' 0, 'opsz' 24;">sunny</span>
              <h4>Promoting Mental Wellness</h4>
            </div>
            <p>Vulputate bibendum erat morbi interdum diam sit. Eu sit dolor vel sodales sed nibh ut. Ac fringilla fames
              eget a aliquet. Gravida placerat viverra purus sed ac ultricies sem nulla.</p>
          </div>
          <div class="card">
            <div class="title">
              <span class="icon material-symbols-outlined sunny"
                style="font-variation-settings: 'FILL' 1, 'wght' 100, 'GRAD' 0, 'opsz' 24;">sunny</span>
              <h4>Empowering Individuals</h4>
            </div>
            <p>Vulputate bibendum erat morbi interdum diam sit. Eu sit dolor vel sodales sed nibh ut. Ac fringilla fames
              eget a aliquet. Gravida placerat viverra purus sed ac ultricies sem nulla.</p>
          </div>
          <div class="card">
            <div class="title">
              <span class="icon material-symbols-outlined sunny"
                style="font-variation-settings: 'FILL' 1, 'wght' 100, 'GRAD' 0, 'opsz' 24;">sunny</span>
              <h4>Supporting Personal Growth</h4>
            </div>
            <p>Vulputate bibendum erat morbi interdum diam sit. Eu sit dolor vel sodales sed nibh ut. Ac fringilla fames
              eget a aliquet. Gravida placerat viverra purus sed ac ultricies sem nulla.</p>
          </div>
        </div>
      </div>
      <div class="about_bottom">
        <img src="images/Logo-Client-1.png.png" alt="">
        <img src="images/Logo-Client-2.png.png" alt="">
        <img src="images/Logo-Client-3.png.png" alt="">
        <img src="images/Logo-Client-4.png.png" alt="">
        <img src="images/Logo-Client-5.png.png" alt="">
      </div>
    </div>
  </section>

  <section class="container stories ourStories">
    <div class="top">
      <div class="title">
        <h2>Our Story</h2>
      </div>
      <div class="learn">
        <button class="but">LEARN MORE</button>
      </div>
    </div>
    <div class="bottom">
      <div class="card">
        <p class="date">2010</p>
        <div class="card_text">
          <h3>Inception of Zenlift</h3>
          <p>Zenlift was founded in 2010 with a mission to revolutionize mental health care by providing compassionate
            and personalized services to our community. Our journey began with a vision to create a safe space for
            individuals to prioritize their mental well-being.</p>
        </div>
        <div class="circle">
          <span class="icon material-symbols-outlined">play_arrow</span>
        </div>
      </div>
      <hr>
      <div class="card">
        <p class="date">2017</p>
        <div class="card_text">
          <h3>Expanding Our Services</h3>
          <p>In 2013, we expanded our offerings to include a comprehensive range of therapy sessions, psychiatric
            consultations, and mindfulness workshops. This expansion allowed us to better meet the diverse needs of our
            clients and promote holistic mental wellness.</p>
        </div>
        <div class="circle">
          <span class="icon material-symbols-outlined">play_arrow</span>
        </div>
      </div>
      <hr>
      <div class="card">
        <p class="date">2020</p>
        <div class="card_text">
          <h3>Embracing Digital Innovation</h3>
          <p>"In 2020, Zenlift embraced digital innovation by introducing teletherapy services, providing convenient and
            accessible mental health care to individuals in need. This step forward reflected our commitment to evolving
            with the times while maintaining our core values of empathy and effectiveness.</p>
        </div>
        <div class="circle">
          <span class="icon material-symbols-outlined">play_arrow</span>
        </div>
      </div>
    </div>
  </section>

  <section class="container statistic health">
    <div class="top">
      <img src="images/Image-4.png (1).png" alt="">
      <div class="sideText">
        <div class="title">
          <div class="topic">
            <span class="icon sunny material-symbols-outlined"
              style="font-variation-settings: 'FILL' 1, 'wght' 100, 'GRAD' 0, 'opsz' 24;">sunny</span>
            <p>STATISTIC</p>
          </div>
          <h2>Mental Health by the Numbers</h2>
        </div>
        <span>Vulputate bibendum erat morbi interdum diam sit. Eu sit dolor vel sodales sed nibh ut. Ac fringilla fames
          eget a aliquet. Gravida placerat viverra purus sed ac ultricies sem nulla.</span>
        <div class="reviews">
          <div class="reviewPlus">
            <h1>500<span class="icon material-symbols-outlined"
                style="font-variation-settings: 'FILL' 1, 'wght' 100, 'GRAD' 200, 'opsz' 24;">add</span></h1>
            <p>SATISFIED CLIENTS</p>
          </div>
          <div class="reviewPlus">
            <h1>1,200<span class="icon material-symbols-outlined"
                style="font-variation-settings: 'FILL' 1, 'wght' 100, 'GRAD' 200, 'opsz' 24;">add</span></h1>
            <p>POSITIVE REVIEWS</p>
          </div>
          <div class="reviewPlus">
            <h1>200<span class="icon material-symbols-outlined"
                style="font-variation-settings: 'FILL' 1, 'wght' 100, 'GRAD' 200, 'opsz' 24;">add</span></h1>
            <p>WORKSHOPS HELD</p>
          </div>
          <div class="reviewPlus">
            <h1>1,800<span class="icon material-symbols-outlined"
                style="font-variation-settings: 'FILL' 1, 'wght' 100, 'GRAD' 200, 'opsz' 24;">add</span></h1>
            <p>THERAPY SESSIONS</p>
          </div>
        </div>
      </div>
    </div>
  </section>

  <section class="container about mission steps">
    <div class="top">
      <div class="about_left">
        <div class="title">
          <div class="topic">
            <span class="icon material-symbols-outlined sunny"
              style="font-variation-settings: 'FILL' 1, 'wght' 100, 'GRAD' 0, 'opsz' 24;">sunny</span>
            <p>HOW IT WORKS</p>
          </div>
          <h2>Understanding Our <br> Approach</h2>
        </div>
        <p class="message">Vulputate bibendum erat morbi interdum diam sit. Eu sit dolor vel sodales sed nibh ut. Ac
          fringilla fames eget a aliquet. Gravida placerat viverra purus sed ac ultricies sem nulla.</p>
      </div>
      <div class="about_right">
        <img src="images/Image-6.png.png" alt="">
      </div>
      <div class="about_bottom">
        <div class="card">
          <div class="circle">
            <span class="icon material-symbols-outlined"
              style="font-variation-settings: 'FILL' 0, 'wght' 100, 'GRAD' 200, 'opsz' 24">star_rate</span>
          </div>
          <h3>STEP <br> 1</h3>
          <div class="text">
            <p>Consultation and Assessment</p>
          </div>
        </div>
        <span class="arrow_right_alt first material-symbols-outlined"
          style="font-variation-settings: 'FILL' 1, 'wght' 100, 'GRAD' 200, 'opsz' 24;">arrow_right_alt</span>
        <span class="arrow_downward first material-symbols-outlined"
          style="font-variation-settings: 'FILL' 1, 'wght' 100, 'GRAD' 200, 'opsz' 24;">arrow_downward</span>
        <div class="card">
          <div class="circle">
            <span class="icon material-symbols-outlined"
              style="font-variation-settings: 'FILL' 0, 'wght' 100, 'GRAD' 200, 'opsz' 24">star_rate</span>
          </div>
          <h3>STEP <br> 2</h3>
          <div class="text">
            <p>Personalized Treatment</p>
          </div>
        </div>
        <span class="arrow_right_alt material-symbols-outlined"
          style="font-variation-settings: 'FILL' 1, 'wght' 100, 'GRAD' 200, 'opsz' 24;">arrow_right_alt</span>
        <span class="arrow_downward material-symbols-outlined"
          style="font-variation-settings: 'FILL' 1, 'wght' 100, 'GRAD' 200, 'opsz' 24;">arrow_downward</span>
        <div class="card">
          <div class="circle">
            <span class="icon material-symbols-outlined"
              style="font-variation-settings: 'FILL' 0, 'wght' 100, 'GRAD' 200, 'opsz' 24">star_rate</span>
          </div>
          <h3>STEP <br> 3</h3>
          <div class="text">
            <p>Therapeutic Interventions</p>
          </div>
        </div>
        <span class="arrow_right_alt third material-symbols-outlined"
          style="font-variation-settings: 'FILL' 1, 'wght' 100, 'GRAD' 200, 'opsz' 24;">arrow_right_alt</span>
        <span class="arrow_downward third material-symbols-outlined"
          style="font-variation-settings: 'FILL' 1, 'wght' 100, 'GRAD' 200, 'opsz' 24;">arrow_downward</span>
        <div class="card">
          <div class="circle">
            <span class="icon material-symbols-outlined"
              style="font-variation-settings: 'FILL' 0, 'wght' 100, 'GRAD' 200, 'opsz' 24">star_rate</span>
          </div>
          <h3>STEP <br> 4</h3>
          <div class="text">
            <p>Ongoing Support and Progress</p>
          </div>
        </div>
      </div>
    </div>
  </section>

  <section class="container stories teams">
    <div class="top">
      <div class="title">
        <div class="topic">
          <span class="icon sunny material-symbols-outlined"
            style="font-variation-settings: 'FILL' 1, 'wght' 100, 'GRAD' 0, 'opsz' 24;">sunny</span>
          <p>OUR TEAM</p>
        </div>
        <h2>Team of Compassionate Experts</h2>
      </div>
      <div class="learn">
        <button class="but">JOIN OUR TEAM</button>
      </div>
    </div>

    <div class="team_container">
      <article class="team_member">
        <div class="team_member-image">
          <img src="images/Image-1-3.png.png" alt="">
        </div>
        <div class="team_member-info">
          <h4>Militan Parker</h4>
          <p>Co-Founderr</p>
        </div>
        <div class="team_member-socials">
          <a href="https://instagram.com" target="_blank"><img src="images/icon_instagram.png" alt=""></a>
          <a href="https://twitter.com" target="_blank"><img src="images/icon_x.png" alt=""></a>
          <a href="https://facebook.com" target="_blank"><img src="images/icon_facebook.png" alt=""></a>
          <a href="https://linkedin.com" target="_blank"><img src="images/icon_linkedin.png" alt=""></a>
        </div>
      </article>
      <article class="team_member">
        <div class="team_member-image">
          <img src="images/Image-1-1.png.png" alt="">
        </div>
        <div class="team_member-info">
          <h4>Renee Wilkinson</h4>
          <p>Clinical Psychologist</p>
        </div>
        <div class="team_member-socials">
          <a href="https://instagram.com" target="_blank"><img src="images/icon_instagram.png" alt=""></a>
          <a href="https://twitter.com" target="_blank"><img src="images/icon_x.png" alt=""></a>
          <a href="https://facebook.com" target="_blank"><img src="images/icon_facebook.png" alt=""></a>
          <a href="https://linkedin.com" target="_blank"><img src="images/icon_linkedin.png" alt=""></a>
        </div>
      </article>
      <article class="team_member">
        <div class="team_member-image">
          <img src="images/Image-1-2.png.png" alt="">
        </div>
        <div class="team_member-info">
          <h4>Wilbert Larkin</h4>
          <p>Clinical Psychologist</p>
        </div>
        <div class="team_member-socials">
          <a href="https://instagram.com" target="_blank"><img src="images/icon_instagram.png" alt=""></a>
          <a href="https://twitter.com" target="_blank"><img src="images/icon_x.png" alt=""></a>
          <a href="https://facebook.com" target="_blank"><img src="images/icon_facebook.png" alt=""></a>
          <a href="https://linkedin.com" target="_blank"><img src="images/icon_linkedin.png" alt=""></a>
        </div>
      </article>
    </div>
  </section>

  <section class="container stories more">
    <div class="top">
      <div class="title">
        <h2>Learn More About Us</h2>
      </div>
    </div>
    <div class="moreCards">
      <div class="card">
        <img src="images/Image-Box.png.png" alt="">
        <div class="text">
          <h3>Our Comprehensive Servies</h3>
          <p>Vulputate bibendum erat morbi interdum diam sit. Eu sit dolor vel sodales sed nibh ut. Ac fringilla fames
            eget a aliquet.</p>
          <div class="learn">
            <button class="but">LEARN MORE</button>
          </div>
        </div>
      </div>
      <div class="card">
        <img src="images/Image-Box-1.png.png" alt="">
        <div class="text">
          <h3>Our Community Impact</h3>
          <p>Vulputate bibendum erat morbi interdum diam sit. Eu sit dolor vel sodales sed nibh ut. Ac fringilla fames
            eget a aliquet.</p>
          <div class="learn">
            <button class="but">LEARN MORE</button>
          </div>
        </div>
      </div>
    </div>
  </section>

  <section class="container footer">
    <div class="top">
      <div class="top_left">
        <h2>MENTAL VERSE</h2>
        <p>Feel free to call us in working hours Mon – fri {8:00 – 16.00}. Our team will be happy to help answer your
          queries</p>
        <ul class="footer_socials">
          <li>
            <a href="https://facebook.com"><i class="fab fa-facebook-f"></i></a>
          </li>
          <li>
            <a href="https://twitter.com"><i class="fab fa-twitter"></i></a>
          </li>
          <li>
            <a href="https://linkedin.com"><i class="fab fa-linkedin-in"></i></a>
          </li>
          <li>
            <a href="https://instagram.com"><i class="fab fa-instagram"></i></a>
          </li>
        </ul>
      </div>
      <div class="top_middle">
        <div class="foot_company">
          <h2>Company</h2>
          <ul class="footer_menu">
            <li><a href="index.html" class="nav-link">Home</a></li>
            <li><a href="message.html" class="nav-link">About us</a></li>
            <li><a href="#" class="nav-link">Courses</a></li>
            <li><a href="login.html" class="nav-link">Programs</a></li>
          </ul>
        </div>
        <div class="foot_service">
          <h2>Services</h2>
          <ul class="footer_services">
            <li>Individual Therapy</li>
            <li>Group Therapy</li>
            <li>Family Counseling</li>
            <li>Couples Counseling</li>
          </ul>
        </div>

      </div>
      <div class="top_right">
        <p>Subscribe to our newsletter</p>
        <div>
          <input type="email" placeholder="Enter in your Email" required>
          <button type="submit" class="but start">SUBSCRIBE</button>
        </div>
      </div>
    </div>
    <div class="bottom">
      <div class="left">
        <p>Copyright <span class="material-symbols-outlined">Copyright</span> 2024 </p>
        <p>MentalVerse</p>
      </div>
      <div class="right">
        <p>Terms of Use</p>
        <p>Privacy Policy</p>
      </div>
    </div>
  </section>


  <!-- Font Awsome -->
  <script src="https://kit.fontawesome.com/2a49fbdbb8.js" crossorigin="anonymous"></script>
  <script src="script.js"></script>

</body>

</html><|MERGE_RESOLUTION|>--- conflicted
+++ resolved
@@ -23,66 +23,13 @@
       </div>
       <div class="nav-cover" id="nav-menu">
         <ul class="nav-menu">
-<<<<<<< HEAD
-          <li class="nav-item"><a href="index.php" class="nav-link active">HOME</a></li>
-          <li class="nav-item"><a href="about.php" class="nav-link">ABOUT US</a></li>
-          <li class="nav-item dropdown">
-            <a href="#" class="nav-link select">
-              <p class="selected">SERVICES <span class="material-symbols-outlined caret">play_for_work</span></p>
-            </a>
-            <ul class="dropdown_menu">
-              <li><a href="services.php" class="drop-link">SERVICES</a></li>
-              <li><a href="servicesDetails.php" class="drop-link">SERVICES DETAILS</a></li>
-            </ul>
-          </li>
-          <li class="nav-item dropdown">
-            <a href="#" class="nav-link select">
-              <p class="selected">PAGE <span class="material-symbols-outlined caret">play_for_work</span></p>
-            </a>
-            <ul class="dropdown_menu">
-              <li><a href="career.php" class="drop-link">CAREER</a></li>
-              <li><a href="careerDetails.php" class="drop-link">CAREER DETAILS</a></li>
-              <li><a href="pricing.php" class="drop-link">PRICING</a></li>
-              <li><a href="helpCenter.php" class="drop-link">HELP CENTER</a></li>
-            </ul>
-          </li>
-          <li class="nav-item"><a href="contactUs.php" class="nav-link">CONTACT US</a></li>
+         
         </ul>
         <div class="icons">
           <a href="login.php" class="icon material-symbols-outlined"><span class="">login</span></a>
           <a href="register.php" class="icon material-symbols-outlined"><span class="">group_add</span></a>
           <span class="icon material-symbols-outlined"
             style="font-variation-settings: 'FILL' 0, 'wght' 400, 'GRAD' -25, 'opsz' 24" id="menu_open">menu_open</span>
-=======
-          <li class="nav-item"><a href="#" class="nav-link">HOME</a></li>
-          <li class="nav-item"><a href="#" class="nav-link active">ABOUT US</a></li>
-          <li class="nav-item dropdown">
-            <span class="nav-link select">
-              <p class="selected">SERVICES <span class="material-symbols-outlined caret">play_for_work</span></p>
-            </span>
-            <ul class="dropdown_menu">
-              <li><a href="#" class="drop-link">SERVICES</a></li>
-              <li><a href="#" class="drop-link">SERVICES DETAILS</a></li>
-            </ul>
-          </li>
-          <li class="nav-item dropdown">
-            <span class="nav-link select">
-              <p class="selected">PAGE <span class="material-symbols-outlined caret">play_for_work</span></p>
-            </span>
-            <ul class="dropdown_menu">
-              <li><a href="#" class="drop-link">CAREER</a></li>
-              <li><a href="#" class="drop-link">CAREER DETAILS</a></li>
-              <li><a href="#" class="drop-link">PRICING</a></li>
-              <li><a href="#" class="drop-link">HELP CENTER</a></li>
-            </ul>
-          </li>
-          <li class="nav-item"><a href="#" class="nav-link">CONTACT US</a></li>
-        </ul>
-        <div class="icons">
-          <span class="icon material-symbols-outlined">login</span>
-          <span class="icon material-symbols-outlined">group_add</span>      
-          <span  class="icon material-symbols-outlined" style="font-variation-settings: 'FILL' 0, 'wght' 400, 'GRAD' -25, 'opsz' 24" id="menu_open">menu_open</span>
->>>>>>> 85b18998
         </div>
 
       </div>
